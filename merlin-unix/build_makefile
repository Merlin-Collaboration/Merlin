#! /bin/sh
# This script runs in given source directory and generates a make file for each
# *.cpp file found in this, and any subdirectories.

# First, if Makefile already exits, then remove

if [ -f Makefile ];
then
    echo "removing previous makefile"
    rm Makefile
    touch Makefile
fi

echo "# MERLIN class library makefile" >> Makefile
echo "# Automatically generated on `date`" >> Makefile
echo "# -----------------------------------------------------------" >> Makefile
echo "" >> Makefile

cppfiles="*.cpp"

# create OFILE  macro

echo "OFILES= \\" >> Makefile
for fn in $cppfiles
do
	prefix=`basename $fn .cpp`
	echo "     \${OBJDIR}/$prefix.o \\" >> Makefile
done

<<<<<<< HEAD
#echo "" >> Makefile
#echo "# include dependencies file" >> Makefile
#echo "include depend" >> Makefile

=======
>>>>>>> fbbe15db
echo "" >> Makefile
echo "catagory: \${OFILES}" >> Makefile
#echo "	touch \$@" >> Makefile
echo "" >> Makefile

echo "" >> Makefile
echo "# Explicit make rules for each *.cpp file identified." >> Makefile
echo "# The object files (targets) are located in the directory" >> Makefile
echo "# designated by the macro OBJDIR" >> Makefile
echo "# -------------------------------------------------------" >> Makefile
echo "" >> Makefile
for fn in $cppfiles
do
	prefix=`basename $fn .cpp` >> Makefile
	echo "\${OBJDIR}/$prefix.o:" >> Makefile
	echo "	\${CPP} -c \${INCPATH} \${CCFLAGS} -o \$@ $fn" >> Makefile
done

# makefile complete
<|MERGE_RESOLUTION|>--- conflicted
+++ resolved
@@ -27,13 +27,6 @@
 	echo "     \${OBJDIR}/$prefix.o \\" >> Makefile
 done
 
-<<<<<<< HEAD
-#echo "" >> Makefile
-#echo "# include dependencies file" >> Makefile
-#echo "include depend" >> Makefile
-
-=======
->>>>>>> fbbe15db
 echo "" >> Makefile
 echo "catagory: \${OFILES}" >> Makefile
 #echo "	touch \$@" >> Makefile
