--- conflicted
+++ resolved
@@ -211,12 +211,9 @@
 	}
 	cout << "Impact factor number of sigmas: " << impact << endl;
 	delete collimator_db;
-
-<<<<<<< HEAD
-	ApertureConfiguration* apc = new ApertureConfiguration(find_data_file("LHCB1Aperture.tfs"));
-=======
-	ApertureConfiguration* apc = new ApertureConfiguration(input_data_dir + "Aperture_B1_6p5TeV_2016.tfs");
->>>>>>> 996c806c
+  
+	//ApertureConfiguration* apc = new ApertureConfiguration(find_data_file("LHCB1Aperture.tfs"));
+  ApertureConfiguration* apc = new ApertureConfiguration(input_data_dir + "Aperture_B1_6p5TeV_2016.tfs");
 
 	apc->ConfigureElementApertures(model);
 	cout << "aperture load finished" << endl << "start twiss" << endl;
